//                        libCEED + PETSc Example: Navier-Stokes
//
// This example demonstrates a simple usage of libCEED with PETSc to solve a
// Navier-Stokes problem.
//
// The code is intentionally "raw", using only low-level communication
// primitives.
//
// Build with:
//
//     make [PETSC_DIR=</path/to/petsc>] [CEED_DIR=</path/to/libceed>]
//
// Sample runs:
//
//     navierstokes
//     navierstokes -ceed /cpu/self
//     navierstokes -ceed /gpu/occa
//     navierstokes -ceed /cpu/occa
//     navierstokes -ceed /omp/occa
//     navierstokes -ceed /ocl/occa
//

/// @file
/// Navier-Stokes example using PETSc

const char help[] = "Solve Navier-Stokes using PETSc and libCEED\n";

#include <petscts.h>
#include <petscdmda.h>
#include <ceed.h>
#include <stdbool.h>
#include <petscsys.h>
#include "common.h"
#include "advection.h"
#include "densitycurrent.h"

// Utility function, compute three factors of an integer
static void Split3(PetscInt size, PetscInt m[3], bool reverse) {
  for (PetscInt d=0,sizeleft=size; d<3; d++) {
    PetscInt try = (PetscInt)PetscCeilReal(PetscPowReal(sizeleft, 1./(3 - d)));
    while (try * (sizeleft / try) != sizeleft) try++;
    m[reverse ? 2-d : d] = try;
    sizeleft /= try;
  }
}

// Utility function, compute the number of DoFs from the global grid
static void GlobalDof(const PetscInt p[3], const PetscInt irank[3],
                      PetscInt degree, const PetscInt melem[3],
                      PetscInt mdof[3]) {
  for (int d=0; d<3; d++)
    mdof[d] = degree*melem[d] + (irank[d] == p[d]-1);
}

// Utility function
static PetscInt GlobalStart(const PetscInt p[3], const PetscInt irank[3],
                            PetscInt degree, const PetscInt melem[3]) {
  PetscInt start = 0;
  // Dumb brute-force is easier to read
  for (PetscInt i=0; i<p[0]; i++) {
    for (PetscInt j=0; j<p[1]; j++) {
      for (PetscInt k=0; k<p[2]; k++) {
        PetscInt mdof[3], ijkrank[] = {i,j,k};
        if (i == irank[0] && j == irank[1] && k == irank[2]) return start;
        GlobalDof(p, ijkrank, degree, melem, mdof);
        start += mdof[0] * mdof[1] * mdof[2];
      }
    }
  }
  return -1;
}

// Utility function to create local CEED restriction
static int CreateRestriction(Ceed ceed, const CeedInt melem[3],
                             CeedInt P, CeedInt ncomp,
                             CeedElemRestriction *Erestrict) {
  const PetscInt Nelem = melem[0]*melem[1]*melem[2];
  PetscInt mdof[3], *idx, *idxp;

  for (int d=0; d<3; d++) mdof[d] = melem[d]*(P-1) + 1;
  idxp = idx = malloc(Nelem*P*P*P*sizeof idx[0]);
  for (CeedInt i=0; i<melem[0]; i++) {
    for (CeedInt j=0; j<melem[1]; j++) {
      for (CeedInt k=0; k<melem[2]; k++,idxp += P*P*P) {
        for (CeedInt ii=0; ii<P; ii++) {
          for (CeedInt jj=0; jj<P; jj++) {
            for (CeedInt kk=0; kk<P; kk++) {
              if (0) { // This is the C-style (i,j,k) ordering that I prefer
                  idxp[(ii*P+jj)*P+kk] = (((i*(P-1)+ii)*mdof[1]
                                         + (j*(P-1)+jj))*mdof[2]
                                         + (k*(P-1)+kk));
                } else { // (k,j,i) ordering for consistency with MFEM example
                  idxp[ii+P*(jj+P*kk)] = (((i*(P-1)+ii)*mdof[1]
                                         + (j*(P-1)+jj))*mdof[2]
                                         + (k*(P-1)+kk));
              }
            }
          }
        }
      }
    }
  }
  CeedElemRestrictionCreate(ceed, Nelem, P*P*P, mdof[0]*mdof[1]*mdof[2], ncomp,
                            CEED_MEM_HOST, CEED_OWN_POINTER, idx, Erestrict);
  PetscFunctionReturn(0);
}

// PETSc user data
typedef struct User_ *User;
typedef struct Units_ *Units;

struct User_ {
  MPI_Comm comm;
  PetscInt degree;
  PetscInt melem[3];
  PetscInt outputfreq;
  DM dm;
  Ceed ceed;
  Units units;
  CeedVector qceed, gceed;
  CeedOperator op;
  VecScatter ltog;              // Scatter for all entries
  VecScatter ltog0;             // Skip Dirichlet values for Q
  VecScatter gtogD;             // global-to-global; only Dirichlet values for Q
  Vec Qloc, Gloc, M, BC;
  char outputfolder[PETSC_MAX_PATH_LEN];
  PetscInt contsteps;
};

struct Units_ {
  // fundamental units
  PetscScalar meter;
  PetscScalar kilogram;
  PetscScalar second;
  PetscScalar Kelvin;
  // derived units
  PetscScalar Pascal;
  PetscScalar JperkgK;
  PetscScalar mpersquareds;
  PetscScalar WpermK;
  PetscScalar kgpercubicm;
  PetscScalar kgpersquaredms;
<<<<<<< HEAD
  PetscScalar Joule;
=======
  PetscScalar Joulepercubicm;
>>>>>>> f7c73ca8
};

// This is the RHS of the ODE, given as u_t = G(t,u)
// This function takes in a state vector Q and writes into G
static PetscErrorCode RHS_NS(TS ts, PetscReal t, Vec Q, Vec G, void *userData) {
  PetscErrorCode ierr;
  User user = *(User*)userData;
  PetscScalar *q, *g;

  // Global-to-local
  PetscFunctionBeginUser;
  ierr = VecScatterBegin(user->ltog, Q, user->Qloc, INSERT_VALUES,
                         SCATTER_REVERSE); CHKERRQ(ierr);
  ierr = VecScatterEnd(user->ltog, Q, user->Qloc, INSERT_VALUES,
                       SCATTER_REVERSE);
  CHKERRQ(ierr);
  ierr = VecZeroEntries(user->Gloc); CHKERRQ(ierr);

  // Ceed Vectors
  ierr = VecGetArrayRead(user->Qloc, (const PetscScalar**)&q); CHKERRQ(ierr);
  ierr = VecGetArray(user->Gloc, &g); CHKERRQ(ierr);
  CeedVectorSetArray(user->qceed, CEED_MEM_HOST, CEED_USE_POINTER, q);
  CeedVectorSetArray(user->gceed, CEED_MEM_HOST, CEED_USE_POINTER, g);

  // Apply CEED operator
  CeedOperatorApply(user->op, user->qceed, user->gceed,
                    CEED_REQUEST_IMMEDIATE);

  // Restore vectors
  ierr = VecRestoreArrayRead(user->Qloc, (const PetscScalar**)&q); CHKERRQ(ierr);
  ierr = VecRestoreArray(user->Gloc, &g); CHKERRQ(ierr);

  ierr = VecZeroEntries(G); CHKERRQ(ierr);

  // Global-to-global
  // G on the boundary = BC
  ierr = VecScatterBegin(user->gtogD, user->BC, G, INSERT_VALUES,
                         SCATTER_FORWARD); CHKERRQ(ierr);
  ierr = VecScatterEnd(user->gtogD, user->BC, G, INSERT_VALUES,
                       SCATTER_FORWARD); CHKERRQ(ierr);

  // Local-to-global
  ierr = VecScatterBegin(user->ltog0, user->Gloc, G, ADD_VALUES,
                         SCATTER_FORWARD); CHKERRQ(ierr);
  ierr = VecScatterEnd(user->ltog0, user->Gloc, G, ADD_VALUES,
                       SCATTER_FORWARD); CHKERRQ(ierr);

  // Inverse of the lumped mass matrix
  ierr = VecPointwiseMult(G,G,user->M); // M is Minv
  CHKERRQ(ierr);

  PetscFunctionReturn(0);
}

// User provided TS Monitor
static PetscErrorCode TSMonitor_NS(TS ts, PetscInt stepno, PetscReal time,
                                   Vec Q, void *ctx) {
  User user = ctx;
  const PetscScalar *q;
  PetscScalar ***u;
  Vec U;
  DMDALocalInfo info;
  char filepath[PETSC_MAX_PATH_LEN];
  PetscViewer viewer;
  PetscErrorCode ierr;

  // Print every 'outputfreq' steps
  if (stepno % user->outputfreq != 0)
    PetscFunctionReturn(0);

  // Set up output
  PetscFunctionBeginUser;
  ierr = DMGetGlobalVector(user->dm, &U); CHKERRQ(ierr);
  ierr = DMDAGetLocalInfo(user->dm, &info); CHKERRQ(ierr);
  ierr = DMDAVecGetArray(user->dm, U, &u); CHKERRQ(ierr);
  ierr = VecGetArrayRead(Q, &q); CHKERRQ(ierr);
  for (PetscInt i=0; i<info.zm; i++) {
    for (PetscInt j=0; j<info.ym; j++) {
      for (PetscInt k=0; k<info.xm; k++) {
        // scale back each component of solution vector
        u[info.zs+i][info.ys+j][(info.xs+k)*5 + 0] =
            q[((i*info.ym+j)*info.xm+k)*5 + 0] / user->units->kgpercubicm;
        u[info.zs+i][info.ys+j][(info.xs+k)*5 + 1] =
            q[((i*info.ym+j)*info.xm+k)*5 + 1] / user->units->kgpersquaredms;
        u[info.zs+i][info.ys+j][(info.xs+k)*5 + 2] =
            q[((i*info.ym+j)*info.xm+k)*5 + 2] / user->units->kgpersquaredms;
        u[info.zs+i][info.ys+j][(info.xs+k)*5 + 3] =
            q[((i*info.ym+j)*info.xm+k)*5 + 3] / user->units->kgpersquaredms;
        u[info.zs+i][info.ys+j][(info.xs+k)*5 + 4] =
<<<<<<< HEAD
            q[((i*info.ym+j)*info.xm+k)*5 + 4] / user->units->Joule;
=======
            q[((i*info.ym+j)*info.xm+k)*5 + 4] / user->units->Joulepercubicm;
>>>>>>> f7c73ca8
      }
    }
  }
  ierr = VecRestoreArrayRead(Q, &q); CHKERRQ(ierr);
  ierr = DMDAVecRestoreArray(user->dm, U, &u); CHKERRQ(ierr);

  // Output
  ierr = PetscSNPrintf(filepath, sizeof filepath, "%s/ns-%03D.vts",
                       user->outputfolder, stepno + user->contsteps);
  CHKERRQ(ierr);
  ierr = PetscViewerVTKOpen(PetscObjectComm((PetscObject)U), filepath,
                            FILE_MODE_WRITE, &viewer); CHKERRQ(ierr);
  ierr = VecView(U, viewer); CHKERRQ(ierr);
  ierr = PetscViewerDestroy(&viewer); CHKERRQ(ierr);
  ierr = DMRestoreGlobalVector(user->dm, &U); CHKERRQ(ierr);

  // Save data in a binary file for continuation of simulations
  ierr = PetscSNPrintf(filepath, sizeof filepath, "%s/ns-solution.bin",
                       user->outputfolder); CHKERRQ(ierr);
  ierr = PetscViewerBinaryOpen(user->comm, filepath, FILE_MODE_WRITE, &viewer);
  CHKERRQ(ierr);
  ierr = VecView(Q, viewer); CHKERRQ(ierr);
  ierr = PetscViewerDestroy(&viewer); CHKERRQ(ierr);

  // Save time stamp
  // Dimensionalize time back
  time /= user->units->second;
  ierr = PetscSNPrintf(filepath, sizeof filepath, "%s/ns-time.bin",
                       user->outputfolder); CHKERRQ(ierr);
  ierr = PetscViewerBinaryOpen(user->comm, filepath, FILE_MODE_WRITE, &viewer);
  CHKERRQ(ierr);
  ierr = PetscViewerBinaryWrite(viewer, &time, 1, PETSC_REAL, true);
  CHKERRQ(ierr);
  ierr = PetscViewerDestroy(&viewer); CHKERRQ(ierr);

  PetscFunctionReturn(0);
}

int main(int argc, char **argv) {
  PetscInt ierr;
  MPI_Comm comm;
  DM dm;
  TS ts;
  TSAdapt adapt;
  User user;
  Units units;
  char ceedresource[4096] = "/cpu/self";
  PetscFunctionList icsflist = NULL, qflist = NULL;
  char problemtype[PETSC_MAX_PATH_LEN] = "advection";
  PetscInt localNelem, lsize, steps,
           melem[3], mdof[3], p[3], irank[3], ldof[3];
  PetscMPIInt size, rank;
  PetscScalar ftime;
  PetscScalar *q0, *m, *mult, *x;
  Vec Q, Qloc, Mloc, X, Xloc;
  VecScatter ltog, ltog0, gtogD, ltogX;

  Ceed ceed;
  CeedInt numP, numQ;
  CeedVector xcorners, xceed, qdata, q0ceed, mceed,
             onesvec, multevec, multlvec;
  CeedBasis basisx, basisxc, basisq;
  CeedElemRestriction restrictx, restrictxc, restrictxi,
                      restrictq, restrictqdi, restrictmult;
  CeedQFunction qf_setup, qf_mass, qf_ics, qf;
  CeedOperator op_setup, op_mass, op_ics, op;
  CeedScalar Rd;
  PetscScalar WpermK, Pascal, JperkgK, mpersquareds, kgpercubicm,
<<<<<<< HEAD
              kgpersquaredms, Joule;
=======
              kgpersquaredms, Joulepercubicm;
>>>>>>> f7c73ca8

  // Create the libCEED contexts
  PetscScalar meter     = 1e-2;     // 1 meter in scaled length units
  PetscScalar second    = 1e-2;     // 1 second in scaled time units
  PetscScalar kilogram  = 1e-6;     // 1 kilogram in scaled mass units
  PetscScalar Kelvin    = 1;        // 1 Kelvin in scaled temperature units
  CeedScalar theta0     = 300.;     // K
  CeedScalar thetaC     = -15.;     // K
  CeedScalar P0         = 1.e5;     // Pa
  CeedScalar N          = 0.01;     // 1/s
  CeedScalar cv         = 717.;     // J/(kg K)
  CeedScalar cp         = 1004.;    // J/(kg K)
  CeedScalar g          = 9.81;     // m/s^2
  CeedScalar lambda     = -2./3.;   // -
  CeedScalar mu         = 75.;      // Pa s (dynamic viscosity, not physical for air, but good for numerical stability)
  CeedScalar k          = 0.02638;  // W/(m K)
  PetscScalar lx        = 8000.;    // m
  PetscScalar ly        = 8000.;    // m
  PetscScalar lz        = 4000.;    // m
  CeedScalar rc         = 1000.;    // m (Radius of bubble)
  PetscScalar resx      = 1000.;    // m (resolution in x)
  PetscScalar resy      = 1000.;    // m (resolution in y)
  PetscScalar resz      = 1000.;    // m (resolution in z)
  PetscInt outputfreq   = 10;
  PetscInt contsteps    = 0;
  PetscInt degree       = 3;
  PetscInt qextra       = 2;

  ierr = PetscInitialize(&argc, &argv, NULL, help);
  if (ierr) return ierr;

  // Allocate PETSc context
  ierr = PetscMalloc1(1, &user); CHKERRQ(ierr);
  ierr = PetscMalloc1(1, &units); CHKERRQ(ierr);

  // Set up problem type command line option
  PetscFunctionListAdd(&icsflist, "advection", &ICsAdvection);
  PetscFunctionListAdd(&icsflist, "density_current", &ICsDC);
  PetscFunctionListAdd(&qflist, "advection", &Advection);
  PetscFunctionListAdd(&qflist, "density_current", &DC);

  // Parse command line options
  comm = PETSC_COMM_WORLD;
  ierr = PetscOptionsBegin(comm, NULL, "Navier-Stokes in PETSc with libCEED",
                           NULL); CHKERRQ(ierr);
  ierr = PetscOptionsString("-ceed", "CEED resource specifier",
                            NULL, ceedresource, ceedresource,
                            sizeof(ceedresource), NULL); CHKERRQ(ierr);
  PetscOptionsFList("-problem", "Problem to solve", NULL, icsflist,
                    problemtype, problemtype, sizeof problemtype, NULL);
  ierr = PetscOptionsScalar("-units_meter", "1 meter in scaled length units",
                            NULL, meter, &meter, NULL); CHKERRQ(ierr);
  meter = fabs(meter);
  ierr = PetscOptionsScalar("-units_second","1 second in scaled time units",
                            NULL, second, &second, NULL); CHKERRQ(ierr);
  second = fabs(second);
  ierr = PetscOptionsScalar("-units_kilogram","1 kilogram in scaled mass units",
                            NULL, kilogram, &kilogram, NULL); CHKERRQ(ierr);
  kilogram = fabs(kilogram);
  ierr = PetscOptionsScalar("-units_Kelvin","1 Kelvin in scaled temperature units",
                            NULL, Kelvin, &Kelvin, NULL); CHKERRQ(ierr);
  Kelvin = fabs(Kelvin);
  ierr = PetscOptionsScalar("-theta0", "Reference potential temperature",
                            NULL, theta0, &theta0, NULL); CHKERRQ(ierr);
  ierr = PetscOptionsScalar("-thetaC", "Perturbation of potential temperature",
                            NULL, thetaC, &thetaC, NULL); CHKERRQ(ierr);
  ierr = PetscOptionsScalar("-P0", "Atmospheric pressure",
                            NULL, P0, &P0, NULL); CHKERRQ(ierr);
  ierr = PetscOptionsScalar("-N", "Brunt-Vaisala frequency",
                            NULL, N, &N, NULL); CHKERRQ(ierr);
  ierr = PetscOptionsScalar("-cv", "Heat capacity at constant volume",
                            NULL, cv, &cv, NULL); CHKERRQ(ierr);
  ierr = PetscOptionsScalar("-cp", "Heat capacity at constant pressure",
                            NULL, cp, &cp, NULL); CHKERRQ(ierr);
  ierr = PetscOptionsScalar("-g", "Gravitational acceleration",
                            NULL, g, &g, NULL); CHKERRQ(ierr);
  ierr = PetscOptionsScalar("-lambda", "Stokes hypothesis second viscosity coefficient",
                            NULL, lambda, &lambda, NULL); CHKERRQ(ierr);
  ierr = PetscOptionsScalar("-mu", "Shear dynamic viscosity coefficient",
                            NULL, mu, &mu, NULL); CHKERRQ(ierr);
  ierr = PetscOptionsScalar("-k", "Thermal conductivity",
                            NULL, k, &k, NULL); CHKERRQ(ierr);
  ierr = PetscOptionsScalar("-lx", "Length scale in x direction",
                            NULL, lx, &lx, NULL); CHKERRQ(ierr);
  ierr = PetscOptionsScalar("-ly", "Length scale in y direction",
                            NULL, ly, &ly, NULL); CHKERRQ(ierr);
  ierr = PetscOptionsScalar("-lz", "Length scale in z direction",
                            NULL, lz, &lz, NULL); CHKERRQ(ierr);
  ierr = PetscOptionsScalar("-rc", "Characteristic radius of thermal bubble",
                            NULL, rc, &rc, NULL); CHKERRQ(ierr);
  ierr = PetscOptionsScalar("-resx","Resolution in x",
                            NULL, resx, &resx, NULL); CHKERRQ(ierr);
  ierr = PetscOptionsScalar("-resy","Resolution in y",
                            NULL, resy, &resy, NULL); CHKERRQ(ierr);
  ierr = PetscOptionsScalar("-resz","Resolution in z",
                            NULL, resz, &resz, NULL); CHKERRQ(ierr);
  ierr = PetscOptionsInt("-output_freq", "Frequency of output, in number of steps",
                         NULL, outputfreq, &outputfreq, NULL); CHKERRQ(ierr);
  ierr = PetscOptionsInt("-continue", "Continue from previous solution",
                         NULL, contsteps, &contsteps, NULL); CHKERRQ(ierr);
  ierr = PetscOptionsInt("-degree", "Polynomial degree of tensor product basis",
                         NULL, degree, &degree, NULL); CHKERRQ(ierr);
  ierr = PetscOptionsInt("-qextra", "Number of extra quadrature points",
                         NULL, qextra, &qextra, NULL); CHKERRQ(ierr);
  PetscStrncpy(user->outputfolder, ".", 2);
  ierr = PetscOptionsString("-of", "Output folder",
                            NULL, user->outputfolder, user->outputfolder,
                            sizeof(user->outputfolder), NULL); CHKERRQ(ierr);
  ierr = PetscOptionsEnd(); CHKERRQ(ierr);

  // Define derived units
  Pascal = kilogram / (meter * PetscSqr(second));
  JperkgK =  PetscSqr(meter) / (PetscSqr(second) * Kelvin);
  mpersquareds = meter / PetscSqr(second);
  WpermK = kilogram * meter / (pow(second,3) * Kelvin);
  kgpercubicm = kilogram / pow(meter,3);
  kgpersquaredms = kilogram / (PetscSqr(meter) * second);
<<<<<<< HEAD
  Joule = kilogram * PetscSqr(meter) / PetscSqr(second);
=======
  Joulepercubicm = kilogram / (meter * PetscSqr(second));
>>>>>>> f7c73ca8

  // Scale variables to desired units
  theta0 *= Kelvin;
  thetaC *= Kelvin;
  P0 *= Pascal;
  N *= (1./second);
  cv *= JperkgK;
  cp *= JperkgK;
  Rd = cp - cv;
  g *= mpersquareds;
  mu *= Pascal * second;
  k *= WpermK;
  lx = fabs(lx) * meter;
  ly = fabs(ly) * meter;
  lz = fabs(lz) * meter;
  rc = fabs(rc) * meter;
  resx = fabs(resx) * meter;
  resy = fabs(resy) * meter;
  resz = fabs(resz) * meter;

  // Determine size of process grid
  ierr = MPI_Comm_size(comm, &size); CHKERRQ(ierr);
  Split3(size, p, false);

  // Find a nicely composite number of elements given the resolution
  melem[0] = (PetscInt)(PetscRoundReal(lx / resx));
  melem[1] = (PetscInt)(PetscRoundReal(ly / resy));
  melem[2] = (PetscInt)(PetscRoundReal(lz / resz));
  for (int d=0; d<3; d++) {
    if (melem[d] == 0)
      melem[d]++;
  }
  localNelem = melem[0] * melem[1] * melem[2];

  // Find my location in the process grid
  ierr = MPI_Comm_rank(comm, &rank); CHKERRQ(ierr);
  for (int d=0,rankleft=rank; d<3; d++) {
    const int pstride[3] = {p[1]*p[2], p[2], 1};
    irank[d] = rankleft / pstride[d];
    rankleft -= irank[d] * pstride[d];
  }

  GlobalDof(p, irank, degree, melem, mdof);

  // Set up global state vector
  ierr = VecCreate(comm, &Q); CHKERRQ(ierr);
  ierr = VecSetSizes(Q, 5*mdof[0]*mdof[1]*mdof[2], PETSC_DECIDE); CHKERRQ(ierr);
  ierr = VecSetUp(Q); CHKERRQ(ierr);

  // Set up local state vector
  lsize = 1;
  for (int d=0; d<3; d++) {
    ldof[d] = melem[d]*degree + 1;
    lsize *= ldof[d];
  }
  ierr = VecCreate(PETSC_COMM_SELF, &Qloc); CHKERRQ(ierr);
  ierr = VecSetSizes(Qloc, 5*lsize, PETSC_DECIDE); CHKERRQ(ierr);
  ierr = VecSetUp(Qloc); CHKERRQ(ierr);

  // Print grid information
  CeedInt gsize;
  ierr = VecGetSize(Q, &gsize); CHKERRQ(ierr);
  gsize /= 5;
  ierr = PetscPrintf(comm, "Global dofs: %D\n", gsize); CHKERRQ(ierr);
  ierr = PetscPrintf(comm, "Process decomposition: %D %D %D\n",
                     p[0], p[1], p[2]); CHKERRQ(ierr);
  ierr = PetscPrintf(comm, "Local elements: %D = %D %D %D\n", localNelem,
                     melem[0], melem[1], melem[2]); CHKERRQ(ierr);
  ierr = PetscPrintf(comm, "Owned dofs: %D = %D %D %D\n",
                     mdof[0]*mdof[1]*mdof[2], mdof[0], mdof[1], mdof[2]);
  CHKERRQ(ierr);

  // Set up global mass vector
  ierr = VecDuplicate(Q,&user->M); CHKERRQ(ierr);

  // Set up local mass vector
  ierr = VecDuplicate(Qloc,&Mloc); CHKERRQ(ierr);

  // Set up global coordinates vector
  ierr = VecCreate(comm, &X); CHKERRQ(ierr);
  ierr = VecSetSizes(X, 3*mdof[0]*mdof[1]*mdof[2], PETSC_DECIDE); CHKERRQ(ierr);
  ierr = VecSetUp(X); CHKERRQ(ierr);

  // Set up local coordinates vector
  ierr = VecCreate(PETSC_COMM_SELF, &Xloc); CHKERRQ(ierr);
  ierr = VecSetSizes(Xloc, 3*lsize, PETSC_DECIDE); CHKERRQ(ierr);
  ierr = VecSetUp(Xloc); CHKERRQ(ierr);

  // Set up global boundary values vector
  ierr = VecDuplicate(Q,&user->BC); CHKERRQ(ierr);

  {
    // Create local-to-global scatters
    PetscInt *ltogind, *ltogind0, *locind, l0count;
    IS ltogis, ltogxis, ltogis0, locis;
    PetscInt gstart[2][2][2], gmdof[2][2][2][3];

    for (int i=0; i<2; i++) {
      for (int j=0; j<2; j++) {
        for (int k=0; k<2; k++) {
          PetscInt ijkrank[3] = {irank[0]+i, irank[1]+j, irank[2]+k};
          gstart[i][j][k] = GlobalStart(p, ijkrank, degree, melem);
          GlobalDof(p, ijkrank, degree, melem, gmdof[i][j][k]);
        }
      }
    }

    // Get indices of dofs except Dirichlet BC dofs
    ierr = PetscMalloc1(lsize, &ltogind); CHKERRQ(ierr);
    ierr = PetscMalloc1(lsize, &ltogind0); CHKERRQ(ierr);
    ierr = PetscMalloc1(lsize, &locind); CHKERRQ(ierr);
    l0count = 0;
    for (PetscInt i=0,ir,ii; ir=i>=mdof[0], ii=i-ir*mdof[0], i<ldof[0]; i++) {
      for (PetscInt j=0,jr,jj; jr=j>=mdof[1], jj=j-jr*mdof[1], j<ldof[1]; j++) {
        for (PetscInt k=0,kr,kk; kr=k>=mdof[2], kk=k-kr*mdof[2], k<ldof[2]; k++) {
          PetscInt dofind = (i*ldof[1]+j)*ldof[2]+k;
          ltogind[dofind] =
            gstart[ir][jr][kr] + (ii*gmdof[ir][jr][kr][1]+jj)*gmdof[ir][jr][kr][2]+kk;
          if ((irank[0] == 0 && i == 0) ||
              (irank[1] == 0 && j == 0) ||
              (irank[2] == 0 && k == 0) ||
              (irank[0]+1 == p[0] && i+1 == ldof[0]) ||
              (irank[1]+1 == p[1] && j+1 == ldof[1]) ||
              (irank[2]+1 == p[2] && k+1 == ldof[2]))
            continue;
          ltogind0[l0count] = ltogind[dofind];
          locind[l0count++] = dofind;
        }
      }
    }

    // Create local-to-global scatters
    ierr = ISCreateBlock(comm, 3, lsize, ltogind, PETSC_COPY_VALUES, &ltogxis);
    CHKERRQ(ierr);
    ierr = VecScatterCreate(Xloc, NULL, X, ltogxis, &ltogX);
    CHKERRQ(ierr);
    ierr = ISCreateBlock(comm, 5, lsize, ltogind, PETSC_OWN_POINTER, &ltogis);
    CHKERRQ(ierr);
    ierr = VecScatterCreate(Qloc, NULL, Q, ltogis, &ltog);
    CHKERRQ(ierr);
    ierr = ISCreateBlock(comm, 5, l0count, ltogind0, PETSC_OWN_POINTER, &ltogis0);
    CHKERRQ(ierr);
    ierr = ISCreateBlock(comm, 5, l0count, locind, PETSC_OWN_POINTER, &locis);
    CHKERRQ(ierr);
    ierr = VecScatterCreate(Qloc, locis, Q, ltogis0, &ltog0);
    CHKERRQ(ierr);

    {
      // Create global-to-global scatter for Dirichlet values (everything not in
      // ltogis0, which is the range of ltog0)
      PetscInt qstart, qend, *indD, countD = 0;
      IS isD;
      const PetscScalar *q;
      ierr = VecZeroEntries(Qloc); CHKERRQ(ierr);
      ierr = VecSet(Q, 1.0); CHKERRQ(ierr);
      ierr = VecScatterBegin(ltog0, Qloc, Q, INSERT_VALUES, SCATTER_FORWARD);
      CHKERRQ(ierr);
      ierr = VecScatterEnd(ltog0, Qloc, Q, INSERT_VALUES, SCATTER_FORWARD);
      CHKERRQ(ierr);
      ierr = VecGetOwnershipRange(Q, &qstart, &qend); CHKERRQ(ierr);
      ierr = PetscMalloc1(qend-qstart, &indD); CHKERRQ(ierr);
      ierr = VecGetArrayRead(Q, &q); CHKERRQ(ierr);
      for (PetscInt i=0; i<qend-qstart; i++) {
        if (q[i] == 1. && (i % 5 == 1 || i % 5 == 2 || i % 5 == 3))
          indD[countD++] = qstart + i;
      }
      ierr = VecRestoreArrayRead(Q, &q); CHKERRQ(ierr);
      ierr = ISCreateGeneral(comm, countD, indD, PETSC_COPY_VALUES, &isD);
      CHKERRQ(ierr);
      ierr = PetscFree(indD); CHKERRQ(ierr);
      ierr = VecScatterCreate(Q, isD, Q, isD, &gtogD); CHKERRQ(ierr);
      ierr = ISDestroy(&isD); CHKERRQ(ierr);
    }
    ierr = ISDestroy(&ltogis); CHKERRQ(ierr);
    ierr = ISDestroy(&ltogxis); CHKERRQ(ierr);
    ierr = ISDestroy(&ltogis0); CHKERRQ(ierr);
    ierr = ISDestroy(&locis); CHKERRQ(ierr);

    {
      // Set up DMDA
      PetscInt *ldofs[3];
      ierr = PetscMalloc3(p[0], &ldofs[0], p[1], &ldofs[1], p[2], &ldofs[2]);
      CHKERRQ(ierr);
      for (PetscInt d=0; d<3; d++) {
        for (PetscInt r=0; r<p[d]; r++) {
          PetscInt ijkrank[3] = {irank[0], irank[1], irank[2]};
          ijkrank[d] = r;
          PetscInt ijkdof[3];
          GlobalDof(p, ijkrank, degree, melem, ijkdof);
          ldofs[d][r] = ijkdof[d];
        }
      }
      ierr = DMDACreate3d(comm, DM_BOUNDARY_NONE, DM_BOUNDARY_NONE, DM_BOUNDARY_NONE,
                          DMDA_STENCIL_STAR,
                          degree*melem[2]*p[2]+1, degree*melem[1]*p[1]+1,
                          degree*melem[0]*p[0]+1,
                          p[2], p[1], p[0], 5, 0,
                          ldofs[2], ldofs[1], ldofs[0], &dm); CHKERRQ(ierr);
      ierr = PetscFree3(ldofs[0], ldofs[1], ldofs[2]); CHKERRQ(ierr);
      ierr = DMSetUp(dm); CHKERRQ(ierr);
      ierr = DMDASetFieldName(dm, 0, "Density"); CHKERRQ(ierr);
      ierr = DMDASetFieldName(dm, 1, "MomentumX"); CHKERRQ(ierr);
      ierr = DMDASetFieldName(dm, 2, "MomentumY"); CHKERRQ(ierr);
      ierr = DMDASetFieldName(dm, 3, "MomentumZ"); CHKERRQ(ierr);
      ierr = DMDASetFieldName(dm, 4, "Total Energy"); CHKERRQ(ierr);
    }
  }

  // Set up CEED
  // CEED Bases
  CeedInit(ceedresource, &ceed);
  numP = degree + 1;
  numQ = numP + qextra;
  CeedBasisCreateTensorH1Lagrange(ceed, 3, 5, numP, numQ, CEED_GAUSS, &basisq);
  CeedBasisCreateTensorH1Lagrange(ceed, 3, 3, 2, numQ, CEED_GAUSS, &basisx);
  CeedBasisCreateTensorH1Lagrange(ceed, 3, 3, 2, numP, CEED_GAUSS_LOBATTO,
                                  &basisxc);

  // CEED Restrictions
  CreateRestriction(ceed, melem, numP, 5, &restrictq);
  CreateRestriction(ceed, melem, 2, 3, &restrictx);
  CreateRestriction(ceed, melem, numP, 3, &restrictxc);
  CreateRestriction(ceed, melem, numP, 1, &restrictmult);
  CeedElemRestrictionCreateIdentity(ceed, localNelem, 16*numQ*numQ*numQ,
                                    16*localNelem*numQ*numQ*numQ, 1,
                                    &restrictqdi);
  CeedElemRestrictionCreateIdentity(ceed, localNelem, numQ*numQ*numQ,
                                    localNelem*numQ*numQ*numQ, 1,
                                    &restrictxi);

  // Find physical cordinates of the corners of local elements
  {
    CeedScalar *xloc;
    CeedInt shape[3] = {melem[0]+1, melem[1]+1, melem[2]+1}, len =
                         shape[0]*shape[1]*shape[2];
    xloc = malloc(len*3*sizeof xloc[0]);
    for (CeedInt i=0; i<shape[0]; i++) {
      for (CeedInt j=0; j<shape[1]; j++) {
        for (CeedInt k=0; k<shape[2]; k++) {
          xloc[((i*shape[1]+j)*shape[2]+k) + 0*len] =
                 lx * (irank[0]*melem[0]+i) / (p[0]*melem[0]);
          xloc[((i*shape[1]+j)*shape[2]+k) + 1*len] =
                 ly * (irank[1]*melem[1]+j) / (p[1]*melem[1]);
          xloc[((i*shape[1]+j)*shape[2]+k) + 2*len] =
                 lz * (irank[2]*melem[2]+k) / (p[2]*melem[2]);
        }
      }
    }
    CeedVectorCreate(ceed, len*3, &xcorners);
    CeedVectorSetArray(xcorners, CEED_MEM_HOST, CEED_OWN_POINTER, xloc);
  }

  // Create the CEED vectors that will be needed in setup
  CeedInt Nqpts;
  CeedBasisGetNumQuadraturePoints(basisq, &Nqpts);
  CeedInt Ndofs = 1;
  for (int d=0; d<3; d++) Ndofs *= numP;
  CeedVectorCreate(ceed, 16*localNelem*Nqpts, &qdata);
  CeedVectorCreate(ceed, 5*lsize, &q0ceed);
  CeedVectorCreate(ceed, 5*lsize, &mceed);
  CeedVectorCreate(ceed, 5*lsize, &onesvec);
  CeedVectorCreate(ceed, 3*lsize, &xceed);
  CeedVectorCreate(ceed, lsize, &multlvec);
  CeedVectorCreate(ceed, localNelem*Ndofs, &multevec);

  // Find multiplicity of each local point
  CeedVectorSetValue(multevec, 1.0);
  CeedVectorSetValue(multlvec, 0.);
  CeedElemRestrictionApply(restrictmult, CEED_TRANSPOSE, CEED_TRANSPOSE,
                           multevec, multlvec, CEED_REQUEST_IMMEDIATE);

  // Create the Q-function that builds the quadrature data for the NS operator
  CeedQFunctionCreateInterior(ceed, 1,
                              Setup, __FILE__ ":Setup", &qf_setup);
  CeedQFunctionAddInput(qf_setup, "dx", 3, CEED_EVAL_GRAD);
  CeedQFunctionAddInput(qf_setup, "weight", 1, CEED_EVAL_WEIGHT);
  CeedQFunctionAddOutput(qf_setup, "qdata", 16, CEED_EVAL_NONE);

  // Create the Q-function that defines the action of the mass operator
  CeedQFunctionCreateInterior(ceed, 1,
                              Mass, __FILE__ ":Mass", &qf_mass);
  CeedQFunctionAddInput(qf_mass, "q", 5, CEED_EVAL_INTERP);
  CeedQFunctionAddInput(qf_mass, "qdata", 16, CEED_EVAL_NONE);
  CeedQFunctionAddOutput(qf_mass, "v", 5, CEED_EVAL_INTERP);

  // Create the Q-function that sets the ICs of the operator
  void (*icsfp)(void);
  PetscFunctionListFind(icsflist, problemtype, &icsfp);
  if (!icsfp)
      return CeedError(ceed, 1, "Function not found in the list");
  char str[PETSC_MAX_PATH_LEN] = __FILE__":ICs";
  PetscStrlcat(str, problemtype, PETSC_MAX_PATH_LEN);
  CeedQFunctionCreateInterior(ceed, 1,
                              (int(*)(void *, CeedInt, const CeedScalar *const *, CeedScalar *const *))icsfp,
                              str, &qf_ics);
  CeedQFunctionAddInput(qf_ics, "x", 3, CEED_EVAL_INTERP);
  CeedQFunctionAddOutput(qf_ics, "q0", 5, CEED_EVAL_NONE);
  CeedQFunctionAddOutput(qf_ics, "coords", 3, CEED_EVAL_NONE);

  // Create the Q-function that defines the action of the operator
  void (*fp)(void);
  PetscFunctionListFind(qflist, problemtype, &fp);
  if (!fp)
      return CeedError(ceed, 1, "Function not found in the list");
  PetscStrncpy(str, __FILE__":", PETSC_MAX_PATH_LEN);
  PetscStrlcat(str, problemtype, PETSC_MAX_PATH_LEN);
  CeedQFunctionCreateInterior(ceed, 1,
                              (int(*)(void *, CeedInt, const CeedScalar *const *, CeedScalar *const *))fp,
                              str, &qf);
  CeedQFunctionAddInput(qf, "q", 5, CEED_EVAL_INTERP);
  CeedQFunctionAddInput(qf, "dq", 5, CEED_EVAL_GRAD);
  CeedQFunctionAddInput(qf, "qdata", 16, CEED_EVAL_NONE);
  CeedQFunctionAddInput(qf, "x", 3, CEED_EVAL_INTERP);
  CeedQFunctionAddOutput(qf, "v", 5, CEED_EVAL_INTERP);
  CeedQFunctionAddOutput(qf, "dv", 5, CEED_EVAL_GRAD);

  // Create the operator that builds the quadrature data for the NS operator
  CeedOperatorCreate(ceed, qf_setup, NULL, NULL, &op_setup);
  CeedOperatorSetField(op_setup, "dx", restrictx, CEED_NOTRANSPOSE,
                       basisx, CEED_VECTOR_ACTIVE);
  CeedOperatorSetField(op_setup, "weight", restrictxi, CEED_NOTRANSPOSE,
                       basisx, CEED_VECTOR_NONE);
  CeedOperatorSetField(op_setup, "qdata", restrictqdi, CEED_NOTRANSPOSE,
                       CEED_BASIS_COLLOCATED, CEED_VECTOR_ACTIVE);

  // Create the mass operator
  CeedOperatorCreate(ceed, qf_mass, NULL, NULL, &op_mass);
  CeedOperatorSetField(op_mass, "q", restrictq, CEED_TRANSPOSE,
                       basisq, CEED_VECTOR_ACTIVE);
  CeedOperatorSetField(op_mass, "qdata", restrictqdi, CEED_NOTRANSPOSE,
                       basisx, qdata);
  CeedOperatorSetField(op_mass, "v", restrictq, CEED_TRANSPOSE,
                       basisq, CEED_VECTOR_ACTIVE);

  // Create the operator that sets the ICs
  CeedOperatorCreate(ceed, qf_ics, NULL, NULL, &op_ics);
  CeedOperatorSetField(op_ics, "x", restrictx, CEED_NOTRANSPOSE,
                       basisxc, CEED_VECTOR_ACTIVE);
  CeedOperatorSetField(op_ics, "q0", restrictq, CEED_TRANSPOSE,
                       CEED_BASIS_COLLOCATED, CEED_VECTOR_ACTIVE);
  CeedOperatorSetField(op_ics, "coords", restrictxc, CEED_TRANSPOSE,
                       CEED_BASIS_COLLOCATED, xceed);

  // Create the physics operator
  CeedOperatorCreate(ceed, qf, NULL, NULL, &op);
  CeedOperatorSetField(op, "q", restrictq, CEED_TRANSPOSE,
                       basisq, CEED_VECTOR_ACTIVE);
  CeedOperatorSetField(op, "dq", restrictq, CEED_TRANSPOSE,
                       basisq, CEED_VECTOR_ACTIVE);
  CeedOperatorSetField(op, "qdata", restrictqdi, CEED_NOTRANSPOSE,
                       CEED_BASIS_COLLOCATED, qdata);
  CeedOperatorSetField(op, "x", restrictx, CEED_NOTRANSPOSE,
                       basisx, xcorners);
  CeedOperatorSetField(op, "v", restrictq, CEED_TRANSPOSE,
                       basisq, CEED_VECTOR_ACTIVE);
  CeedOperatorSetField(op, "dv", restrictq, CEED_TRANSPOSE,
                       basisq, CEED_VECTOR_ACTIVE);

  // Set up the libCEED context
  CeedScalar ctxSetup[12] = {theta0, thetaC, P0, N, cv, cp, Rd, g, rc, lx, ly, lz};
  CeedQFunctionSetContext(qf_ics, &ctxSetup, sizeof ctxSetup);
  CeedScalar ctxNS[6] = {lambda, mu, k, cv, cp, g};
  CeedQFunctionSetContext(qf, &ctxNS, sizeof ctxNS);

  // Set up PETSc context
  // Set up units structure
  units->meter = meter;
  units->kilogram = kilogram;
  units->second = second;
  units->Kelvin = Kelvin;
  units->Pascal = Pascal;
  units->JperkgK = JperkgK;
  units->mpersquareds = mpersquareds;
  units->WpermK = WpermK;
  units->kgpercubicm = kgpercubicm;
  units->kgpersquaredms = kgpersquaredms;
<<<<<<< HEAD
  units->Joule = Joule;
=======
  units->Joulepercubicm = Joulepercubicm;
>>>>>>> f7c73ca8

  // Set up user structure
  user->comm = comm;
  user->degree = degree;
  for (int d=0; d<3; d++) user->melem[d] = melem[d];
  user->outputfreq = outputfreq;
  user->contsteps = contsteps;  
  user->units = units;
  user->dm = dm;
  user->ceed = ceed;
  CeedVectorCreate(ceed, 5*lsize, &user->qceed);
  CeedVectorCreate(ceed, 5*lsize, &user->gceed);
  user->op = op;
  user->ltog = ltog;
  user->ltog0 = ltog0;
  user->gtogD = gtogD;
  user->Qloc = Qloc;
  ierr = VecDuplicate(Qloc, &user->Gloc); CHKERRQ(ierr);

  // Calculate qdata and ICs
  // Set up state global and local vectors
  ierr = VecZeroEntries(Q); CHKERRQ(ierr);
  ierr = VecGetArray(Qloc, &q0); CHKERRQ(ierr);
  CeedVectorSetArray(q0ceed, CEED_MEM_HOST, CEED_USE_POINTER, q0);

  // Set up mass global and local vectors
  ierr = VecZeroEntries(user->M); CHKERRQ(ierr);
  ierr = VecGetArray(Mloc, &m); CHKERRQ(ierr);
  CeedVectorSetArray(mceed, CEED_MEM_HOST, CEED_USE_POINTER, m);

  // Set up dof coordinate global and local vectors
  ierr = VecZeroEntries(X); CHKERRQ(ierr);
  ierr = VecGetArray(Xloc, &x); CHKERRQ(ierr);
  CeedVectorSetArray(xceed, CEED_MEM_HOST, CEED_USE_POINTER, x);

  // Apply Setup Ceed Operators
  CeedOperatorApply(op_setup, xcorners, qdata, CEED_REQUEST_IMMEDIATE);
  CeedOperatorApply(op_ics, xcorners, q0ceed, CEED_REQUEST_IMMEDIATE);
  CeedVectorSetValue(onesvec, 1.0);
  CeedOperatorApply(op_mass, onesvec, mceed, CEED_REQUEST_IMMEDIATE);

  // Fix multiplicity for output of ICs
  CeedVectorGetArray(q0ceed, CEED_MEM_HOST, &q0);
  CeedVectorGetArray(xceed, CEED_MEM_HOST, &x);
  CeedVectorGetArray(multlvec, CEED_MEM_HOST, &mult);
  for (PetscInt i=0; i<lsize; i++) {
    for (PetscInt f=0; f<5; f++)
      q0[i*5+f] /= mult[i];
    for (PetscInt d=0; d<3; d++)
      x[i*3+d] /= mult[i];
  }

  CeedVectorRestoreArray(q0ceed, &q0);
  CeedVectorRestoreArray(xceed, &x);
  CeedVectorRestoreArray(multlvec, &mult);

  // Destroy mult vecs
  CeedVectorDestroy(&multevec);
  CeedVectorDestroy(&multlvec);

  // Gather initial Q values
  ierr = VecRestoreArray(Qloc, &q0); CHKERRQ(ierr);
  // In case of continuation of simulation, set up initial values from binary file
  if (contsteps){ // continue from existent solution
    PetscViewer viewer;
    char filepath[PETSC_MAX_PATH_LEN];
    // Read input
    ierr = PetscSNPrintf(filepath, sizeof filepath, "%s/ns-solution.bin",
                         user->outputfolder);
    CHKERRQ(ierr);
    ierr = PetscViewerBinaryOpen(comm, filepath, FILE_MODE_READ, &viewer);
    CHKERRQ(ierr);
    ierr = VecLoad(Q, viewer); CHKERRQ(ierr);
    ierr = PetscViewerDestroy(&viewer); CHKERRQ(ierr);
  } else {
    ierr = VecScatterBegin(ltog, Qloc, Q, INSERT_VALUES, SCATTER_FORWARD);
    CHKERRQ(ierr);
    ierr = VecScatterEnd(ltog, Qloc, Q, INSERT_VALUES, SCATTER_FORWARD);
    CHKERRQ(ierr);
  }
  CeedVectorDestroy(&q0ceed);

  // Copy boundary values
  ierr = VecZeroEntries(user->BC); CHKERRQ(ierr);
  ierr = VecScatterBegin(gtogD, Q, user->BC, INSERT_VALUES, SCATTER_FORWARD);
  CHKERRQ(ierr);
  ierr = VecScatterEnd(gtogD, Q, user->BC, INSERT_VALUES, SCATTER_FORWARD);
  CHKERRQ(ierr);

  // Gather dof coordinates
  ierr = VecRestoreArray(Xloc, &x); CHKERRQ(ierr);
  ierr = VecScatterBegin(ltogX, Xloc, X, INSERT_VALUES, SCATTER_FORWARD);
  CHKERRQ(ierr);
  ierr = VecScatterEnd(ltogX, Xloc, X, INSERT_VALUES, SCATTER_FORWARD);
  CHKERRQ(ierr);

  // Clean up
  CeedVectorDestroy(&xceed);
  ierr = VecDestroy(&Xloc); CHKERRQ(ierr);

  // Set dof coordinates in DMDA
  ierr = DMSetCoordinates(dm, X); CHKERRQ(ierr);
  ierr = VecDestroy(&X); CHKERRQ(ierr);

  // Gather the inverse of the mass operator
  ierr = VecRestoreArray(Mloc, &m); CHKERRQ(ierr);
  ierr = VecScatterBegin(ltog, Mloc, user->M, ADD_VALUES, SCATTER_FORWARD);
  CHKERRQ(ierr);
  ierr = VecScatterEnd(ltog, Mloc, user->M, ADD_VALUES, SCATTER_FORWARD);
  CHKERRQ(ierr);
  ierr = VecDestroy(&Mloc); CHKERRQ(ierr);
  CeedVectorDestroy(&mceed);

  // Invert diagonally lumped mass vector for RHS function
  ierr = VecReciprocal(user->M); // M is now Minv
  CHKERRQ(ierr);

  // Create and setup TS
  ierr = TSCreate(comm, &ts); CHKERRQ(ierr);
  ierr = TSSetType(ts, TSRK); CHKERRQ(ierr);
  ierr = TSRKSetType(ts, TSRK5F); CHKERRQ(ierr);
  ierr = TSSetRHSFunction(ts, NULL, RHS_NS, &user); CHKERRQ(ierr);
  ierr = TSSetMaxTime(ts, 500.); CHKERRQ(ierr);
  ierr = TSSetExactFinalTime(ts, TS_EXACTFINALTIME_STEPOVER); CHKERRQ(ierr);
  ierr = TSSetTimeStep(ts, 1.e-5); CHKERRQ(ierr);
  ierr = TSGetAdapt(ts, &adapt); CHKERRQ(ierr);
  ierr = TSAdaptSetStepLimits(adapt, 1.e-12, 1.e-2); CHKERRQ(ierr);
  ierr = TSSetFromOptions(ts); CHKERRQ(ierr);
  if (!contsteps){ // print initial condition
    ierr = TSMonitor_NS(ts, 0, 0., Q, user); CHKERRQ(ierr);
  } else { // continue from time of last output
    PetscReal time;
    PetscInt count;
    PetscViewer viewer;
    char filepath[PETSC_MAX_PATH_LEN];
    ierr = PetscSNPrintf(filepath, sizeof filepath, "%s/ns-time.bin",
                         user->outputfolder); CHKERRQ(ierr);
    ierr = PetscViewerBinaryOpen(comm, filepath, FILE_MODE_READ, &viewer);
    CHKERRQ(ierr);
    ierr = PetscViewerBinaryRead(viewer, &time, 1, &count, PETSC_REAL);
    CHKERRQ(ierr);
    ierr = PetscViewerDestroy(&viewer); CHKERRQ(ierr);
    ierr = TSSetTime(ts, time * user->units->second); CHKERRQ(ierr);
  }
  ierr = TSMonitorSet(ts, TSMonitor_NS, user, NULL); CHKERRQ(ierr);

  // Solve
  ierr = TSSolve(ts, Q); CHKERRQ(ierr);

  // Output Statistics
  ierr = TSGetSolveTime(ts,&ftime); CHKERRQ(ierr);
  ierr = TSGetStepNumber(ts,&steps); CHKERRQ(ierr);
  ierr = PetscPrintf(PETSC_COMM_WORLD,
                     "Time integrator took %D time steps to reach final time %g\n",
                     steps,(double)ftime); CHKERRQ(ierr);

  // Clean up libCEED
  CeedVectorDestroy(&qdata);
  CeedVectorDestroy(&user->qceed);
  CeedVectorDestroy(&user->gceed);
  CeedVectorDestroy(&xceed);
  CeedVectorDestroy(&xcorners);
  CeedVectorDestroy(&onesvec);
  CeedBasisDestroy(&basisq);
  CeedBasisDestroy(&basisx);
  CeedBasisDestroy(&basisxc);
  CeedElemRestrictionDestroy(&restrictq);
  CeedElemRestrictionDestroy(&restrictx);
  CeedElemRestrictionDestroy(&restrictqdi);
  CeedElemRestrictionDestroy(&restrictxi);
  CeedQFunctionDestroy(&qf_setup);
  CeedQFunctionDestroy(&qf_ics);
  CeedQFunctionDestroy(&qf);
  CeedOperatorDestroy(&op_setup);
  CeedOperatorDestroy(&op_ics);
  CeedOperatorDestroy(&op);
  CeedDestroy(&ceed);

  // Clean up PETSc
  ierr = VecDestroy(&Q); CHKERRQ(ierr);
  ierr = VecDestroy(&user->M); CHKERRQ(ierr);
  ierr = VecDestroy(&user->BC); CHKERRQ(ierr);
  ierr = VecDestroy(&user->Qloc); CHKERRQ(ierr);
  ierr = VecDestroy(&user->Gloc); CHKERRQ(ierr);
  ierr = VecScatterDestroy(&ltog); CHKERRQ(ierr);
  ierr = VecScatterDestroy(&ltog0); CHKERRQ(ierr);
  ierr = VecScatterDestroy(&gtogD); CHKERRQ(ierr);
  ierr = VecScatterDestroy(&ltogX); CHKERRQ(ierr);
  ierr = TSDestroy(&ts); CHKERRQ(ierr);
  ierr = DMDestroy(&dm); CHKERRQ(ierr);
  ierr = PetscFree(units); CHKERRQ(ierr);
  ierr = PetscFree(user); CHKERRQ(ierr);
  return PetscFinalize();
}<|MERGE_RESOLUTION|>--- conflicted
+++ resolved
@@ -140,11 +140,7 @@
   PetscScalar WpermK;
   PetscScalar kgpercubicm;
   PetscScalar kgpersquaredms;
-<<<<<<< HEAD
-  PetscScalar Joule;
-=======
   PetscScalar Joulepercubicm;
->>>>>>> f7c73ca8
 };
 
 // This is the RHS of the ODE, given as u_t = G(t,u)
@@ -234,11 +230,7 @@
         u[info.zs+i][info.ys+j][(info.xs+k)*5 + 3] =
             q[((i*info.ym+j)*info.xm+k)*5 + 3] / user->units->kgpersquaredms;
         u[info.zs+i][info.ys+j][(info.xs+k)*5 + 4] =
-<<<<<<< HEAD
-            q[((i*info.ym+j)*info.xm+k)*5 + 4] / user->units->Joule;
-=======
             q[((i*info.ym+j)*info.xm+k)*5 + 4] / user->units->Joulepercubicm;
->>>>>>> f7c73ca8
       }
     }
   }
@@ -307,11 +299,7 @@
   CeedOperator op_setup, op_mass, op_ics, op;
   CeedScalar Rd;
   PetscScalar WpermK, Pascal, JperkgK, mpersquareds, kgpercubicm,
-<<<<<<< HEAD
-              kgpersquaredms, Joule;
-=======
               kgpersquaredms, Joulepercubicm;
->>>>>>> f7c73ca8
 
   // Create the libCEED contexts
   PetscScalar meter     = 1e-2;     // 1 meter in scaled length units
@@ -429,11 +417,7 @@
   WpermK = kilogram * meter / (pow(second,3) * Kelvin);
   kgpercubicm = kilogram / pow(meter,3);
   kgpersquaredms = kilogram / (PetscSqr(meter) * second);
-<<<<<<< HEAD
-  Joule = kilogram * PetscSqr(meter) / PetscSqr(second);
-=======
   Joulepercubicm = kilogram / (meter * PetscSqr(second));
->>>>>>> f7c73ca8
 
   // Scale variables to desired units
   theta0 *= Kelvin;
@@ -810,11 +794,7 @@
   units->WpermK = WpermK;
   units->kgpercubicm = kgpercubicm;
   units->kgpersquaredms = kgpersquaredms;
-<<<<<<< HEAD
-  units->Joule = Joule;
-=======
   units->Joulepercubicm = Joulepercubicm;
->>>>>>> f7c73ca8
 
   // Set up user structure
   user->comm = comm;
