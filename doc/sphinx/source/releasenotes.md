# Changes/Release Notes

On this page we provide a summary of the main API changes, new features and examples for each release of libCEED.

(main)=

## Current `main` branch

### Interface changes

- Added {c:func}`CeedOperatorSetName` for more readable {c:func}`CeedOperatorView` output.

<<<<<<< HEAD
### Examples

- Added various performance enhancements for {ref}`example-petsc-navier-stokes`
=======
### Bugfix

- Fix storing of indices for `CeedElemRestriction` on the host with GPU backends.
>>>>>>> 26cb7656

(v0-10-1)=

## v0.10.1 (Apr 11, 2022)

### Interface changes

- Added {c:func}`CeedQFunctionSetUserFlopsEstimate` and {c:func}`CeedOperatorGetFlopsEstimate` to facilitate estimating FLOPs in operator application.

### Bugfix

- Install JiT source files in install directory to fix GPU functionality for installed libCEED.

(v0-10)=

## v0.10 (Mar 21, 2022)

### Interface changes

- Update {c:func}`CeedQFunctionGetFields` and {c:func}`CeedOperatorGetFields` to include number of fields.
- Promote to the public API: QFunction and Operator field objects, `CeedQFunctionField` and `CeedOperatorField`, and associated getters, {c:func}`CeedQFunctionGetFields`; {c:func}`CeedQFunctionFieldGetName`; {c:func}`CeedQFunctionFieldGetSize`; {c:func}`CeedQFunctionFieldGetEvalMode`; {c:func}`CeedOperatorGetFields`; {c:func}`CeedOperatorFieldGetElemRestriction`; {c:func}`CeedOperatorFieldGetBasis`; and {c:func}`CeedOperatorFieldGetVector`.
- Clarify and document conditions where `CeedQFunction` and `CeedOperator` become immutable and no further fields or suboperators can be added.
- Add {c:func}`CeedOperatorLinearAssembleQFunctionBuildOrUpdate` to reduce object creation overhead in assembly of CeedOperator preconditioning ingredients.
- Promote {c:func}`CeedOperatorCheckReady`to the public API to facilitate interactive interfaces.
- Warning added when compiling OCCA backend to alert users that this backend is experimental.
- `ceed-backend.h`, `ceed-hash.h`, and `ceed-khash.h` removed. Users should use `ceed/backend.h`, `ceed/hash.h`, and `ceed/khash.h`.
- Added {c:func}`CeedQFunctionGetKernelName`; refactored {c:func}`CeedQFunctionGetSourcePath` to exclude function kernel name.
- Clarify documentation for {c:func}`CeedVectorTakeArray`; this function will error if {c:func}`CeedVectorSetArray` with `copy_mode == CEED_USE_POINTER` was not previously called for the corresponding `CeedMemType`.
- Added {c:func}`CeedVectorGetArrayWrite` that allows access to uninitalized arrays; require initalized data for {c:func}`CeedVectorGetArray`.
- Added {c:func}`CeedQFunctionContextRegisterDouble` and {c:func}`CeedQFunctionContextRegisterInt32` with {c:func}`CeedQFunctionContextSetDouble` and {c:func}`CeedQFunctionContextSetInt32` to facilitate easy updating of {c:struct}`CeedQFunctionContext` data by user defined field names.
- Added {c:func}`CeedQFunctionContextGetFieldDescriptions` to retreive user defined descriptions of fields that are registered with `CeedQFunctionContextRegister*`.
- Renamed `CeedElemTopology` entries for clearer namespacing between libCEED enums.
- Added type `CeedSize` equivalent to `ptrdiff_t` for array sizes in {c:func}`CeedVectorCreate`, {c:func}`CeedVectorGetLength`, `CeedElemRestrictionCreate*`, {c:func}`CeedElemRestrictionGetLVectorSize`, and {c:func}`CeedOperatorLinearAssembleSymbolic`. This is a breaking change.
- Added {c:func}`CeedOperatorSetQFunctionUpdated` to facilitate QFunction data re-use between operators sharing the same quadrature space, such as in a multigrid hierarchy.
- Added {c:func}`CeedOperatorGetActiveVectorLengths` to get shape of CeedOperator.

### New features

- `CeedScalar` can now be set as `float` or `double` at compile time.
- Added JiT utilities in `ceed/jit-tools.h` to reduce duplicated code in GPU backends.
- Added support for JiT of QFunctions with `#include "relative/path/local-file.h"` statements for additional local files. Note that files included with `""` are searched relative to the current file first, then by compiler paths (as with `<>` includes). To use this feature, one should adhere to relative paths only, not compiler flags like `-I`, which the JiT will not be aware of.
- Remove need to guard library headers in QFunction source for code generation backends.
- `CeedDebugEnv()` macro created to provide debugging outputs when Ceed context is not present.
- Added {c:func}`CeedStringAllocCopy` to reduce repeated code for copying strings internally.
- Added {c:func}`CeedPathConcatenate` to facilitate loading kernel source files with a path relative to the current file.
- Added support for non-tensor H(div) elements, to include CPU backend implementations and {c:func}`CeedBasisCreateHdiv` convenience constructor.
- Added {c:func}`CeedQFunctionSetContextWritable` and read-only access to `CeedQFunctionContext` data as an optional feature to improve GPU performance. By default, calling the `CeedQFunctionUser` during {c:func}`CeedQFunctionApply` is assumed to write into the `CeedQFunctionContext` data, consistent with the previous behavior. Note that if a user asserts that their `CeedQFunctionUser` does not write into the `CeedQFunctionContext` data, they are responsible for the validity of this assertion.
- Added support for element matrix assembly in GPU backends.

### Maintainability

- Refactored preconditioner support internally to facilitate future development and improve GPU completeness/test coverage.
- `Include-what-you-use` makefile target added as `make iwyu`.
- Create backend constant `CEED_FIELD_MAX` to reduce magic numbers in codebase.
- Put GPU JiTed kernel source code into separate files.
- Dropped legacy version support in PETSc based examples to better utilize PETSc DMPlex and Mat updates to support libCEED; current minimum PETSc version for the examples is v3.17.

(v0-9)=

## v0.9 (Jul 6, 2021)

### Interface changes

- Minor modification in error handling macro to silence pedantic warnings when compiling with Clang, but no functional impact.

### New features

- Add {c:func}`CeedVectorAXPY` and {c:func}`CeedVectorPointwiseMult` as a convenience for stand-alone testing and internal use.
- Add `CEED_QFUNCTION_HELPER` macro to properly annotate QFunction helper functions for code generation backends.
- Add `CeedPragmaOptimizeOff` macro for code that is sensitive to floating point errors from fast math optimizations.
- Rust support: split `libceed-sys` crate out of `libceed` and [publish both on crates.io](https://crates.io/crates/libceed).

### Performance improvements

### Examples

- Solid mechanics mini-app updated to explore the performance impacts of various formulations in the initial and current configurations.
- Fluid mechanics example adds GPU support and improves modularity.

### Deprecated backends

- The `/cpu/self/tmpl` and `/cpu/self/tmpl/sub` backends have been removed. These backends were intially added to test the backend inheritance mechanism, but this mechanism is now widely used and tested in multiple backends.

(v0-8)=

## v0.8 (Mar 31, 2021)

### Interface changes

- Error handling improved to include enumerated error codes for C interface return values.
- Installed headers that will follow semantic versioning were moved to {code}`include/ceed` directory. These headers have been renamed from {code}`ceed-*.h` to {code}`ceed/*.h`. Placeholder headers with the old naming schema are currently provided, but these headers will be removed in the libCEED v0.9 release.

### New features

- Julia and Rust interfaces added, providing a nearly 1-1 correspondence with the C interface, plus some convenience features.
- Static libraries can be built with `make STATIC=1` and the pkg-config file is installed accordingly.
- Add {c:func}`CeedOperatorLinearAssembleSymbolic` and {c:func}`CeedOperatorLinearAssemble` to support full assembly of libCEED operators.

### Performance improvements

- New HIP MAGMA backends for hipMAGMA library users: `/gpu/hip/magma` and `/gpu/hip/magma/det`.
- New HIP backends for improved tensor basis performance: `/gpu/hip/shared` and `/gpu/hip/gen`.

### Examples

- {ref}`example-petsc-elasticity` example updated with traction boundary conditions and improved Dirichlet boundary conditions.
- {ref}`example-petsc-elasticity` example updated with Neo-Hookean hyperelasticity in current configuration as well as improved Neo-Hookean hyperelasticity exploring storage vs computation tradeoffs.
- {ref}`example-petsc-navier-stokes` example updated with isentropic traveling vortex test case, an analytical solution to the Euler equations that is useful for testing boundary conditions, discretization stability, and order of accuracy.
- {ref}`example-petsc-navier-stokes` example updated with support for performing convergence study and plotting order of convergence by polynomial degree.

(v0-7)=

## v0.7 (Sep 29, 2020)

### Interface changes

- Replace limited {code}`CeedInterlaceMode` with more flexible component stride {code}`compstride` in {code}`CeedElemRestriction` constructors.
  As a result, the {code}`indices` parameter has been replaced with {code}`offsets` and the {code}`nnodes` parameter has been replaced with {code}`lsize`.
  These changes improve support for mixed finite element methods.
- Replace various uses of {code}`Ceed*Get*Status` with {code}`Ceed*Is*` in the backend API to match common nomenclature.
- Replace {code}`CeedOperatorAssembleLinearDiagonal` with {c:func}`CeedOperatorLinearAssembleDiagonal` for clarity.
- Linear Operators can be assembled as point-block diagonal matrices with {c:func}`CeedOperatorLinearAssemblePointBlockDiagonal`, provided in row-major form in a {code}`ncomp` by {code}`ncomp` block per node.
- Diagonal assemble interface changed to accept a {ref}`CeedVector` instead of a pointer to a {ref}`CeedVector` to reduce memory movement when interfacing with calling code.
- Added {c:func}`CeedOperatorLinearAssembleAddDiagonal` and {c:func}`CeedOperatorLinearAssembleAddPointBlockDiagonal` for improved future integration with codes such as MFEM that compose the action of {ref}`CeedOperator`s external to libCEED.
- Added {c:func}`CeedVectorTakeAray` to sync and remove libCEED read/write access to an allocated array and pass ownership of the array to the caller.
  This function is recommended over {c:func}`CeedVectorSyncArray` when the {code}`CeedVector` has an array owned by the caller that was set by {c:func}`CeedVectorSetArray`.
- Added {code}`CeedQFunctionContext` object to manage user QFunction context data and reduce copies between device and host memory.
- Added {c:func}`CeedOperatorMultigridLevelCreate`, {c:func}`CeedOperatorMultigridLevelCreateTensorH1`, and {c:func}`CeedOperatorMultigridLevelCreateH1` to facilitate creation of multigrid prolongation, restriction, and coarse grid operators using a common quadrature space.

### New features

- New HIP backend: `/gpu/hip/ref`.
- CeedQFunction support for user `CUfunction`s in some backends

### Performance improvements

- OCCA backend rebuilt to facilitate future performance enhancements.
- Petsc BPs suite improved to reduce noise due to multiple calls to {code}`mpiexec`.

### Examples

- {ref}`example-petsc-elasticity` example updated with strain energy computation and more flexible boundary conditions.

### Deprecated backends

- The `/gpu/cuda/reg` backend has been removed, with its core features moved into `/gpu/cuda/ref` and `/gpu/cuda/shared`.

(v0-6)=

## v0.6 (Mar 29, 2020)

libCEED v0.6 contains numerous new features and examples, as well as expanded
documentation in [this new website](https://libceed.org).

### New features

- New Python interface using [CFFI](https://cffi.readthedocs.io/) provides a nearly
  1-1 correspondence with the C interface, plus some convenience features.  For instance,
  data stored in the {cpp:type}`CeedVector` structure are available without copy as
  {py:class}`numpy.ndarray`.  Short tutorials are provided in
  [Binder](https://mybinder.org/v2/gh/CEED/libCEED/main?urlpath=lab/tree/examples/tutorials/).
- Linear QFunctions can be assembled as block-diagonal matrices (per quadrature point,
  {c:func}`CeedOperatorAssembleLinearQFunction`) or to evaluate the diagonal
  ({c:func}`CeedOperatorAssembleLinearDiagonal`).  These operations are useful for
  preconditioning ingredients and are used in the libCEED's multigrid examples.
- The inverse of separable operators can be obtained using
  {c:func}`CeedOperatorCreateFDMElementInverse` and applied with
  {c:func}`CeedOperatorApply`.  This is a useful preconditioning ingredient,
  especially for Laplacians and related operators.
- New functions: {c:func}`CeedVectorNorm`, {c:func}`CeedOperatorApplyAdd`,
  {c:func}`CeedQFunctionView`, {c:func}`CeedOperatorView`.
- Make public accessors for various attributes to facilitate writing composable code.
- New backend: `/cpu/self/memcheck/serial`.
- QFunctions using variable-length array (VLA) pointer constructs can be used with CUDA
  backends.  (Single source is coming soon for OCCA backends.)
- Fix some missing edge cases in CUDA backend.

### Performance Improvements

- MAGMA backend performance optimization and non-tensor bases.
- No-copy optimization in {c:func}`CeedOperatorApply`.

### Interface changes

- Replace {code}`CeedElemRestrictionCreateIdentity` and
  {code}`CeedElemRestrictionCreateBlocked` with more flexible
  {c:func}`CeedElemRestrictionCreateStrided` and
  {c:func}`CeedElemRestrictionCreateBlockedStrided`.
- Add arguments to {c:func}`CeedQFunctionCreateIdentity`.
- Replace ambiguous uses of {cpp:enum}`CeedTransposeMode` for L-vector identification
  with {cpp:enum}`CeedInterlaceMode`.  This is now an attribute of the
  {cpp:type}`CeedElemRestriction` (see {c:func}`CeedElemRestrictionCreate`) and no
  longer passed as `lmode` arguments to {c:func}`CeedOperatorSetField` and
  {c:func}`CeedElemRestrictionApply`.

### Examples

libCEED-0.6 contains greatly expanded examples with {ref}`new documentation <Examples>`.
Notable additions include:

- Standalone {ref}`ex2-surface` ({file}`examples/ceed/ex2-surface`): compute the area of
  a domain in 1, 2, and 3 dimensions by applying a Laplacian.

- PETSc {ref}`example-petsc-area` ({file}`examples/petsc/area.c`): computes surface area
  of domains (like the cube and sphere) by direct integration on a surface mesh;
  demonstrates geometric dimension different from topological dimension.

- PETSc {ref}`example-petsc-bps`:

  - {file}`examples/petsc/bpsraw.c` (formerly `bps.c`): transparent CUDA support.
  - {file}`examples/petsc/bps.c` (formerly `bpsdmplex.c`): performance improvements
    and transparent CUDA support.
  - {ref}`example-petsc-bps-sphere` ({file}`examples/petsc/bpssphere.c`):
    generalizations of all CEED BPs to the surface of the sphere; demonstrates geometric
    dimension different from topological dimension.

- {ref}`example-petsc-multigrid` ({file}`examples/petsc/multigrid.c`): new p-multigrid
  solver with algebraic multigrid coarse solve.

- {ref}`example-petsc-navier-stokes` ({file}`examples/fluids/navierstokes.c`; formerly
  `examples/navier-stokes`): unstructured grid support (using PETSc's `DMPlex`),
  implicit time integration, SU/SUPG stabilization, free-slip boundary conditions, and
  quasi-2D computational domain support.

- {ref}`example-petsc-elasticity` ({file}`examples/solids/elasticity.c`): new solver for
  linear elasticity, small-strain hyperelasticity, and globalized finite-strain
  hyperelasticity using p-multigrid with algebraic multigrid coarse solve.

(v0-5)=

## v0.5 (Sep 18, 2019)

For this release, several improvements were made. Two new CUDA backends were added to
the family of backends, of which, the new `cuda-gen` backend achieves state-of-the-art
performance using single-source {ref}`CeedQFunction`. From this release, users
can define Q-Functions in a single source code independently of the targeted backend
with the aid of a new macro `CEED QFUNCTION` to support JIT (Just-In-Time) and CPU
compilation of the user provided {ref}`CeedQFunction` code. To allow a unified
declaration, the {ref}`CeedQFunction` API has undergone a slight change:
the `QFunctionField` parameter `ncomp` has been changed to `size`. This change
requires setting the previous value of `ncomp` to `ncomp*dim` when adding a
`QFunctionField` with eval mode `CEED EVAL GRAD`.

Additionally, new CPU backends
were included in this release, such as the `/cpu/self/opt/*` backends (which are
written in pure C and use partial **E-vectors** to improve performance) and the
`/cpu/self/ref/memcheck` backend (which relies upon the
[Valgrind](http://valgrind.org/) Memcheck tool to help verify that user
{ref}`CeedQFunction` have no undefined values).
This release also included various performance improvements, bug fixes, new examples,
and improved tests. Among these improvements, vectorized instructions for
{ref}`CeedQFunction` code compiled for CPU were enhanced by using `CeedPragmaSIMD`
instead of `CeedPragmaOMP`, implementation of a {ref}`CeedQFunction` gallery and
identity Q-Functions were introduced, and the PETSc benchmark problems were expanded
to include unstructured meshes handling were. For this expansion, the prior version of
the PETSc BPs, which only included data associated with structured geometries, were
renamed `bpsraw`, and the new version of the BPs, which can handle data associated
with any unstructured geometry, were called `bps`. Additionally, other benchmark
problems, namely BP2 and BP4 (the vector-valued versions of BP1 and BP3, respectively),
and BP5 and BP6 (the collocated versions---for which the quadrature points are the same
as the Gauss Lobatto nodes---of BP3 and BP4 respectively) were added to the PETSc
examples. Furthermoew, another standalone libCEED example, called `ex2`, which
computes the surface area of a given mesh was added to this release.

Backends available in this release:

| CEED resource (`-ceed`)  | Backend                                             |
|--------------------------|-----------------------------------------------------|
| `/cpu/self/ref/serial`   | Serial reference implementation                     |
| `/cpu/self/ref/blocked`  | Blocked reference implementation                    |
| `/cpu/self/ref/memcheck` | Memcheck backend, undefined value checks            |
| `/cpu/self/opt/serial`   | Serial optimized C implementation                   |
| `/cpu/self/opt/blocked`  | Blocked optimized C implementation                  |
| `/cpu/self/avx/serial`   | Serial AVX implementation                           |
| `/cpu/self/avx/blocked`  | Blocked AVX implementation                          |
| `/cpu/self/xsmm/serial`  | Serial LIBXSMM implementation                       |
| `/cpu/self/xsmm/blocked` | Blocked LIBXSMM implementation                      |
| `/cpu/occa`              | Serial OCCA kernels                                 |
| `/gpu/occa`              | CUDA OCCA kernels                                   |
| `/omp/occa`              | OpenMP OCCA kernels                                 |
| `/ocl/occa`              | OpenCL OCCA kernels                                 |
| `/gpu/cuda/ref`          | Reference pure CUDA kernels                         |
| `/gpu/cuda/reg`          | Pure CUDA kernels using one thread per element      |
| `/gpu/cuda/shared`       | Optimized pure CUDA kernels using shared memory     |
| `/gpu/cuda/gen`          | Optimized pure CUDA kernels using code generation   |
| `/gpu/magma`             | CUDA MAGMA kernels                                  |

Examples available in this release:

:::{list-table}
:header-rows: 1
:widths: auto
* - User code
  - Example
* - `ceed`
  - * ex1 (volume)
    * ex2 (surface)
* - `mfem`
  - * BP1 (scalar mass operator)
    * BP3 (scalar Laplace operator)
* - `petsc`
  - * BP1 (scalar mass operator)
    * BP2 (vector mass operator)
    * BP3 (scalar Laplace operator)
    * BP4 (vector Laplace operator)
    * BP5 (collocated scalar Laplace operator)
    * BP6 (collocated vector Laplace operator)
    * Navier-Stokes
* - `nek5000`
  - * BP1 (scalar mass operator)
    * BP3 (scalar Laplace operator)
:::

(v0-4)=

## v0.4 (Apr 1, 2019)

libCEED v0.4 was made again publicly available in the second full CEED software
distribution, release CEED 2.0. This release contained notable features, such as
four new CPU backends, two new GPU backends, CPU backend optimizations, initial
support for operator composition, performance benchmarking, and a Navier-Stokes demo.
The new CPU backends in this release came in two families. The `/cpu/self/*/serial`
backends process one element at a time and are intended for meshes with a smaller number
of high order elements. The `/cpu/self/*/blocked` backends process blocked batches of
eight interlaced elements and are intended for meshes with higher numbers of elements.
The `/cpu/self/avx/*` backends rely upon AVX instructions to provide vectorized CPU
performance. The `/cpu/self/xsmm/*` backends rely upon the
[LIBXSMM](http://github.com/hfp/libxsmm) package to provide vectorized CPU
performance. The `/gpu/cuda/*` backends provide GPU performance strictly using CUDA.
The `/gpu/cuda/ref` backend is a reference CUDA backend, providing reasonable
performance for most problem configurations. The `/gpu/cuda/reg` backend uses a simple
parallelization approach, where each thread treats a finite element. Using just in time
compilation, provided by nvrtc (NVidia Runtime Compiler), and runtime parameters, this
backend unroll loops and map memory address to registers. The `/gpu/cuda/reg` backend
achieve good peak performance for 1D, 2D, and low order 3D problems, but performance
deteriorates very quickly when threads run out of registers.

A new explicit time-stepping Navier-Stokes solver was added to the family of libCEED
examples in the `examples/petsc` directory (see {ref}`example-petsc-navier-stokes`).
This example solves the time-dependent Navier-Stokes equations of compressible gas
dynamics in a static Eulerian three-dimensional frame, using structured high-order
finite/spectral element spatial discretizations and explicit high-order time-stepping
(available in PETSc). Moreover, the Navier-Stokes example was developed using PETSc,
so that the pointwise physics (defined at quadrature points) is separated from the
parallelization and meshing concerns.

Backends available in this release:

| CEED resource (`-ceed`)  | Backend                                             |
|--------------------------|-----------------------------------------------------|
| `/cpu/self/ref/serial`   | Serial reference implementation                     |
| `/cpu/self/ref/blocked`  | Blocked reference implementation                    |
| `/cpu/self/tmpl`         | Backend template, defaults to `/cpu/self/blocked`   |
| `/cpu/self/avx/serial`   | Serial AVX implementation                           |
| `/cpu/self/avx/blocked`  | Blocked AVX implementation                          |
| `/cpu/self/xsmm/serial`  | Serial LIBXSMM implementation                       |
| `/cpu/self/xsmm/blocked` | Blocked LIBXSMM implementation                      |
| `/cpu/occa`              | Serial OCCA kernels                                 |
| `/gpu/occa`              | CUDA OCCA kernels                                   |
| `/omp/occa`              | OpenMP OCCA kernels                                 |
| `/ocl/occa`              | OpenCL OCCA kernels                                 |
| `/gpu/cuda/ref`          | Reference pure CUDA kernels                         |
| `/gpu/cuda/reg`          | Pure CUDA kernels using one thread per element      |
| `/gpu/magma`             | CUDA MAGMA kernels                                  |

Examples available in this release:

:::{list-table}
:header-rows: 1
:widths: auto
* - User code
  - Example
* - `ceed`
  - * ex1 (volume)
* - `mfem`
  - * BP1 (scalar mass operator)
    * BP3 (scalar Laplace operator)
* - `petsc`
  - * BP1 (scalar mass operator)
    * BP3 (scalar Laplace operator)
    * Navier-Stokes
* - `nek5000`
  - * BP1 (scalar mass operator)
    * BP3 (scalar Laplace operator)
:::

(v0-3)=

## v0.3 (Sep 30, 2018)

Notable features in this release include active/passive field interface, support for
non-tensor bases, backend optimization, and improved Fortran interface. This release
also focused on providing improved continuous integration, and many new tests with code
coverage reports of about 90%. This release also provided a significant change to the
public interface: a {ref}`CeedQFunction` can take any number of named input and output
arguments while {ref}`CeedOperator` connects them to the actual data, which may be
supplied explicitly to `CeedOperatorApply()` (active) or separately via
`CeedOperatorSetField()` (passive). This interface change enables reusable libraries
of CeedQFunctions and composition of block solvers constructed using
{ref}`CeedOperator`. A concept of blocked restriction was added to this release and
used in an optimized CPU backend. Although this is typically not visible to the user,
it enables effective use of arbitrary-length SIMD while maintaining cache locality.
This CPU backend also implements an algebraic factorization of tensor product gradients
to perform fewer operations than standard application of interpolation and
differentiation from nodes to quadrature points. This algebraic formulation
automatically supports non-polynomial and non-interpolatory bases, thus is more general
than the more common derivation in terms of Lagrange polynomials on the quadrature points.

Backends available in this release:

| CEED resource (`-ceed`) | Backend                                             |
|-------------------------|-----------------------------------------------------|
| `/cpu/self/blocked`     | Blocked reference implementation                    |
| `/cpu/self/ref`         | Serial reference implementation                     |
| `/cpu/self/tmpl`        | Backend template, defaults to `/cpu/self/blocked`   |
| `/cpu/occa`             | Serial OCCA kernels                                 |
| `/gpu/occa`             | CUDA OCCA kernels                                   |
| `/omp/occa`             | OpenMP OCCA kernels                                 |
| `/ocl/occa`             | OpenCL OCCA kernels                                 |
| `/gpu/magma`            | CUDA MAGMA kernels                                  |

Examples available in this release:

:::{list-table}
:header-rows: 1
:widths: auto
* - User code
  - Example
* - `ceed`
  - * ex1 (volume)
* - `mfem`
  - * BP1 (scalar mass operator)
    * BP3 (scalar Laplace operator)
* - `petsc`
  - * BP1 (scalar mass operator)
    * BP3 (scalar Laplace operator)
* - `nek5000`
  - * BP1 (scalar mass operator)
    * BP3 (scalar Laplace operator)
:::

(v0-21)=

## v0.21 (Sep 30, 2018)

A MAGMA backend (which relies upon the
[MAGMA](https://bitbucket.org/icl/magma) package) was integrated in libCEED for this
release. This initial integration set up the framework of using MAGMA and provided the
libCEED functionality through MAGMA kernels as one of libCEED’s computational backends.
As any other backend, the MAGMA backend provides extended basic data structures for
{ref}`CeedVector`, {ref}`CeedElemRestriction`, and {ref}`CeedOperator`, and implements
the fundamental CEED building blocks to work with the new data structures.
In general, the MAGMA-specific data structures keep the libCEED pointers to CPU data
but also add corresponding device (e.g., GPU) pointers to the data. Coherency is handled
internally, and thus seamlessly to the user, through the functions/methods that are
provided to support them.

Backends available in this release:

| CEED resource (`-ceed`) | Backend                         |
|-------------------------|---------------------------------|
| `/cpu/self`             | Serial reference implementation |
| `/cpu/occa`             | Serial OCCA kernels             |
| `/gpu/occa`             | CUDA OCCA kernels               |
| `/omp/occa`             | OpenMP OCCA kernels             |
| `/ocl/occa`             | OpenCL OCCA kernels             |
| `/gpu/magma`            | CUDA MAGMA kernels              |

Examples available in this release:

:::{list-table}
:header-rows: 1
:widths: auto
* - User code
  - Example
* - `ceed`
  - * ex1 (volume)
* - `mfem`
  - * BP1 (scalar mass operator)
    * BP3 (scalar Laplace operator)
* - `petsc`
  - * BP1 (scalar mass operator)
* - `nek5000`
  - * BP1 (scalar mass operator)
:::

(v0-2)=

## v0.2 (Mar 30, 2018)

libCEED was made publicly available the first full CEED software distribution, release
CEED 1.0. The distribution was made available using the Spack package manager to provide
a common, easy-to-use build environment, where the user can build the CEED distribution
with all dependencies. This release included a new Fortran interface for the library.
This release also contained major improvements in the OCCA backend (including a new
`/ocl/occa` backend) and new examples. The standalone libCEED example was modified to
compute the volume volume of a given mesh (in 1D, 2D, or 3D) and placed in an
`examples/ceed` subfolder. A new `mfem` example to perform BP3 (with the application
of the Laplace operator) was also added to this release.

Backends available in this release:

| CEED resource (`-ceed`) | Backend                         |
|-------------------------|---------------------------------|
| `/cpu/self`             | Serial reference implementation |
| `/cpu/occa`             | Serial OCCA kernels             |
| `/gpu/occa`             | CUDA OCCA kernels               |
| `/omp/occa`             | OpenMP OCCA kernels             |
| `/ocl/occa`             | OpenCL OCCA kernels             |

Examples available in this release:

:::{list-table}
:header-rows: 1
:widths: auto
* - User code
  - Example
* - `ceed`
  - * ex1 (volume)
* - `mfem`
  - * BP1 (scalar mass operator)
    * BP3 (scalar Laplace operator)
* - `petsc`
  - * BP1 (scalar mass operator)
* - `nek5000`
  - * BP1 (scalar mass operator)
:::

(v0-1)=

## v0.1 (Jan 3, 2018)

Initial low-level API of the CEED project. The low-level API provides a set of Finite
Elements kernels and components for writing new low-level kernels. Examples include:
vector and sparse linear algebra, element matrix assembly over a batch of elements,
partial assembly and action for efficient high-order operators like mass, diffusion,
advection, etc. The main goal of the low-level API is to establish the basis for the
high-level API. Also, identifying such low-level kernels and providing a reference
implementation for them serves as the basis for specialized backend implementations.
This release contained several backends: `/cpu/self`, and backends which rely upon the
[OCCA](http://github.com/libocca/occa) package, such as `/cpu/occa`,
`/gpu/occa`, and `/omp/occa`.
It also included several examples, in the `examples` folder:
A standalone code that shows the usage of libCEED (with no external
dependencies) to apply the Laplace operator, `ex1`; an `mfem` example to perform BP1
(with the application of the mass operator); and a `petsc` example to perform BP1
(with the application of the mass operator).

Backends available in this release:

| CEED resource (`-ceed`) | Backend                         |
|-------------------------|---------------------------------|
| `/cpu/self`             | Serial reference implementation |
| `/cpu/occa`             | Serial OCCA kernels             |
| `/gpu/occa`             | CUDA OCCA kernels               |
| `/omp/occa`             | OpenMP OCCA kernels             |

Examples available in this release:

| User code             | Example                           |
|-----------------------|-----------------------------------|
| `ceed`                | ex1 (scalar Laplace operator)     |
| `mfem`                | BP1 (scalar mass operator)        |
| `petsc`               | BP1 (scalar mass operator)        |
```<|MERGE_RESOLUTION|>--- conflicted
+++ resolved
@@ -10,15 +10,13 @@
 
 - Added {c:func}`CeedOperatorSetName` for more readable {c:func}`CeedOperatorView` output.
 
-<<<<<<< HEAD
+### Bugfix
+
+- Fix storing of indices for `CeedElemRestriction` on the host with GPU backends.
+
 ### Examples
 
 - Added various performance enhancements for {ref}`example-petsc-navier-stokes`
-=======
-### Bugfix
-
-- Fix storing of indices for `CeedElemRestriction` on the host with GPU backends.
->>>>>>> 26cb7656
 
 (v0-10-1)=
 
