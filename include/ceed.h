--- conflicted
+++ resolved
@@ -270,12 +270,10 @@
 CEED_EXTERN int CeedElemRestrictionApply(CeedElemRestriction rstr,
     CeedTransposeMode tmode, CeedVector u, CeedVector ru, CeedRequest *request);
 CEED_EXTERN int CeedElemRestrictionApplyBlock(CeedElemRestriction rstr,
-<<<<<<< HEAD
     CeedInt block, CeedTransposeMode tmode, CeedVector u, CeedVector ru,
     CeedRequest *request);
-=======
-    CeedInt block, CeedTransposeMode tmode, CeedTransposeMode lmode,
-    CeedVector u, CeedVector ru, CeedRequest *request);
+CEED_EXTERN int CeedElemRestrictionGetIMode(CeedElemRestriction rstr,
+    CeedInterlaceMode *Imode);
 CEED_EXTERN int CeedElemRestrictionGetNumElements(CeedElemRestriction rstr,
     CeedInt *numelem);
 CEED_EXTERN int CeedElemRestrictionGetElementSize(CeedElemRestriction rstr,
@@ -288,11 +286,8 @@
     CeedInt *numblk);
 CEED_EXTERN int CeedElemRestrictionGetBlockSize(CeedElemRestriction rstr,
     CeedInt *blksize);
->>>>>>> a61db904
 CEED_EXTERN int CeedElemRestrictionGetMultiplicity(CeedElemRestriction rstr,
-    CeedTransposeMode tmode, CeedVector mult);
-CEED_EXTERN int CeedElemRestrictionCreateVector(CeedElemRestriction rstr,
-    CeedVector *lvec, CeedVector *evec);
+    CeedVector mult);
 CEED_EXTERN int CeedElemRestrictionView(CeedElemRestriction rstr, FILE *stream);
 CEED_EXTERN int CeedElemRestrictionDestroy(CeedElemRestriction *rstr);
 
